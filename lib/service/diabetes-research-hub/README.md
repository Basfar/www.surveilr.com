--- conflicted
+++ resolved
@@ -338,14 +338,14 @@
 ```
 
 ```bash
-<<<<<<< HEAD
 # For (Wadwa (2021 from Awesome CGM))
 $ surveilr shell ./dataset-specific-package/wadwa-package.sql.ts
-=======
+```
+
+```bash
 # Tamborlane from Awesome CGM)
 $ deno run -A ./study-specific-stateless/rtccgm-cgm-metadata-generator.ts
 $ surveilr shell ./dataset-specific-package/rtccgm-package.sql.ts
->>>>>>> 77e5ccb9
 ```
 
 # Start the server
