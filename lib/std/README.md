--- conflicted
+++ resolved
@@ -22,75 +22,4 @@
 
 The above would start a `surveilr` web server instance and automatically reload all
 `*.sql*` files so you can just save from your IDE and refresh the web page to
-<<<<<<< HEAD
-see changes.
-=======
-see changes.
-
-## Orchestration
-
-Orchestration can be broken down into different natures.
-
-1. Verification and Validation
-2. De-Identification
-3. Transformation
-
-In these examples, de-identification and transformation will be shown
-
-```bash
-$ cd prime
-```
-
-Now,
-[Download `surveilr` binary](https://docs.opsfolio.com/surveilr/how-to/installation-guide/)
-into this directory, then ingest emails:
-
-1. First prepare the RSSD with sample emails for deidentification:
-
-   ```bash
-   # ingest emails from IMAP boxes
-   $ surveilr ingest imap -u surveilrregression@gmail.com --password '' -a "imap.gmail.com" -b 20 -s "all" --extract-attachments "yes"
-   ```
-
-   or using synthetic data
-
-   ```bash
-   # initialize and empty resource-surveillance.sqlite.db
-   $ surveilr admin init
-   # put data into the RSSD
-   $ cat ../pattern/privacy/anonymize-sample/de-identification/sample-imap-rssd.sql | sqlite3 resource-surveillance.sqlite.db
-   ```
-
-   execute the orchestration script
-
-   ```bash
-   $ curl -L https://raw.githubusercontent.com/opsfolio/resource-surveillance-commons/main/pattern/privacy/anonymize-sample/de-identification/deidentification.sql | \
-           surveilr orchestrate -n "deidentification"
-   $ surveilr orchestrate -n "deidentification" -s https://raw.githubusercontent.com/opsfolio/resource-surveillance-commons/main/pattern/privacy/anonymize-sample/de-identification/deidentification.sql -s ../pattern/privacy/anonymize-sample/de-identification/deidentification_without_orchestration.sql
-   ```
-
-2. Add data to be transformed to the RSSD:
-   ```bash
-   $ wget https://synthetichealth.github.io/synthea-sample-data/downloads/10k_synthea_covid19_csv.zip
-   $ mkdir ingest && cd ingest && unzip ../10k_synthea_covid19_csv.zip && cd ..
-   # seeing that there are now csv files to work with in the RSSD, we can orchestrate on them by converting them to tables
-   $ surveilr ingest files -r ./ingest && surveilr orchestrate transform-csv
-   ```
-
-Post-orchestration, `surveilr` is no longer required, only `sqlite3` is required
-because all content is in the `resource-surveillance.sqlite.db` SQLite database
-which does not require any other dependencies.
-
-```bash
-# load the "Console" and other menu/routing utilities
-$ deno run ./ux.sql.ts | sqlite3 resource-surveillance.sqlite.db
-
-# if you want to start surveilr embedded SQLPage in "watch" mode to re-load files automatically
-$ ../support/bin/sqlpagectl.ts dev --watch .
-# browse http://localhost:9000/ to see web UI
-
-# if you want to start a standalone SQLPage in "watch" mode to re-load files automatically
-$ ../support/bin/sqlpagectl.ts dev --watch . --standalone
-# browse http://localhost:9000/ to see web UI
-```
->>>>>>> 7f2be613
+see changes.